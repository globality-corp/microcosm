--- conflicted
+++ resolved
@@ -121,17 +121,13 @@
         return component
 
 
-<<<<<<< HEAD
 def create_object_graph(name,
                         debug=False,
                         testing=False,
                         import_name=None,
                         root_path=None,
-                        loader=load_from_python_file,
+                        loader=load_from_environ,
                         registry=_registry):
-=======
-def create_object_graph(name, debug=False, testing=False, loader=load_from_environ, registry=_registry):
->>>>>>> 81d74ef4
     """
     Create a new object graph.
 
