[bumpversion]
<<<<<<< HEAD
current_version = 0.3.0
=======
current_version = 0.2.1
>>>>>>> a1c99521
commit = False
tag = False

[bumpversion:file:setup.py]
search = version = "{current_version}"
replace = version = "{new_version}"
<|MERGE_RESOLUTION|>--- conflicted
+++ resolved
@@ -1,12 +1,8 @@
 [bumpversion]
-<<<<<<< HEAD
 current_version = 0.3.0
-=======
-current_version = 0.2.1
->>>>>>> a1c99521
 commit = False
 tag = False
 
 [bumpversion:file:setup.py]
 search = version = "{current_version}"
-replace = version = "{new_version}"
+replace = version = "{new_version}"