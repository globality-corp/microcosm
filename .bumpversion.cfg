[bumpversion]
<<<<<<< HEAD
current_version = 0.6.0
=======
current_version = 0.5.1
>>>>>>> 473e6cc8
commit = False
tag = False

[bumpversion:file:setup.py]
search = version = "{current_version}"
replace = version = "{new_version}"
<|MERGE_RESOLUTION|>--- conflicted
+++ resolved
@@ -1,12 +1,8 @@
 [bumpversion]
-<<<<<<< HEAD
 current_version = 0.6.0
-=======
-current_version = 0.5.1
->>>>>>> 473e6cc8
 commit = False
 tag = False
 
 [bumpversion:file:setup.py]
 search = version = "{current_version}"
-replace = version = "{new_version}"
+replace = version = "{new_version}"